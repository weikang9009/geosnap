--- conflicted
+++ resolved
@@ -141,16 +141,14 @@
         inflate_available = list(set(df.columns).intersection(set(
             inflate_cols)))
 
-        if len(inflate_available):
-<<<<<<< HEAD
-            df = adjust_inflation(df, inflate_available, year)
-=======
+
+if len(inflate_available):
         # try:
-            df = adjust_inflation(df, inflate_available, year,
+
+df = adjust_inflation(df, inflate_available, year,
                                   base_year = cpi_base)
         # except KeyError:  # half the dfs don't have these variables
         #     pass
->>>>>>> 0edd25eb
         return df
 
     # read in Brown's LTDB data, both the sample and fullcount files for each
@@ -229,7 +227,9 @@
     df = df[keeps]
 
     data_store._set(['ltdb'], df)
-    quilt.build("osnap_data/data_store", data_store)
+
+quilt.build("osnap_data/data_store", data_store)
+
 
 
 
